--- conflicted
+++ resolved
@@ -24,11 +24,7 @@
 
 debug = True
 myAPI = 'WAIFAKE'
-<<<<<<< HEAD
-#myAPI = "ATK"
-=======
 # myAPI = "ATK"
->>>>>>> 81d9ee9a
 myAPIversion = 0.1
 myprotocol = 'http'
 myhost = 'localhost'
